# FTOT
<<<<<<< HEAD
Freight and Fuel Transportation Optimization Tool
=======
[Freight and Fuel Transportation Optimization Tool](https://volpeusdot.github.io/FTOT-Public/)
>>>>>>> e5b41d49

## Description:
FTOT is a flexible scenario-testing tool that optimizes the transportation of materials for future energy and freight scenarios. FTOT models and tracks commodity-specific information and can take into account conversion of raw materials to products (e.g., crude oil to jet fuel and diesel) and the fulfillment of downstream demand. FTOT was developed at the US Dept. of Transportation's Volpe National Transportation Systems Center.

## Installation:
See the [Getting Started section on the FTOT landing page](https://volpeusdot.github.io/FTOT-Public) for the latest detailed instructions.
* FTOT is a Python based tool.
* Clone or download the repository.
* Install the required dependencies (including ESRI ArcGIS Pro).
* Download the [documentation and scenario dataset](https://volpeusdot.github.io/FTOT-Public/data_download.html).

## Additional Information:

#### Contributing:
* Add bugs and feature requests to the Issues tab in the [FTOT-Public GitHub repository](https://github.com/VolpeUSDOT/FTOT-Public/issues) for the Volpe Development Team to triage.

#### Validation:
* Volpe has validated FTOT using existing datasets commonly used by public sector freight professionals. More information on the validation effort is available here. (Check back soon for link.)

## Credits:
* Dr. Kristin Lewis (Volpe) <Kristin.Lewis@dot.gov>
* Sean Chew (Volpe)
* Olivia Gillham (Volpe)
* Kirby Ledvina (Volpe)
* Mark Mockett (Volpe)
* Alexander Oberg (Volpe)
* Matthew Pearlson (Volpe)
* Samuel Rosofsky (Volpe)
* Kevin Zhang (Volpe)

## Project Sponsors:
The development of FTOT that contributed to this public version was funded by the U.S. Federal Aviation Administration (FAA) Office of Environment and Energy and the Department of Defense (DOD) Office of Naval Research through Interagency Agreements (IAA) FA4SCJ and FB48CS-FB48CY under the supervision of FAA’s Nathan Brown and by the U.S. Department of Energy (DOE) Office of Policy under IAA VXS3A2 under the supervision of Zachary Clement. Any opinions, findings, conclusions or recommendations expressed in this material are those of the authors and do not necessarily reflect the views of the FAA nor of DOE.

## Acknowledgements:
The FTOT team thanks our beta testers and collaborators for valuable input during the FTOT Public Release beta testing, including Dane Camenzind, Kristin Brandt, and Mike Wolcott (Washington State University), Mik Dale (Clemson University), Emily Newes and Ling Tao (National Renewable Energy Laboratory), Seckin Ozkul, Robert Hooker, and George Philippides (Univ. of South Florida), and Chris Ringo (Oregon State University).

## License:
This project is licensed under the terms of the FTOT End User License Agreement. Please read it carefully.<|MERGE_RESOLUTION|>--- conflicted
+++ resolved
@@ -1,9 +1,5 @@
 # FTOT
-<<<<<<< HEAD
-Freight and Fuel Transportation Optimization Tool
-=======
 [Freight and Fuel Transportation Optimization Tool](https://volpeusdot.github.io/FTOT-Public/)
->>>>>>> e5b41d49
 
 ## Description:
 FTOT is a flexible scenario-testing tool that optimizes the transportation of materials for future energy and freight scenarios. FTOT models and tracks commodity-specific information and can take into account conversion of raw materials to products (e.g., crude oil to jet fuel and diesel) and the fulfillment of downstream demand. FTOT was developed at the US Dept. of Transportation's Volpe National Transportation Systems Center.
